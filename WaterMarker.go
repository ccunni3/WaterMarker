package main

import (
	"errors"
	"flag"
	"fmt"
	"image"
	"image/color"
	"image/draw"
	"image/jpeg"
	"image/png"
	"io/fs"
	"log"
	"os"
	"path"
	"strings"
	"sync"
	"time"

	"github.com/nfnt/resize"
)

var (
	paramOpacity   *int     = flag.Int("opacity", 70, "Watermark opacity between 0 and 100")
	paramLocation  *string  = flag.String("location", "right", "Location of watermark [left, right]")
	paramScale     *float64 = flag.Float64("scale", 0.2, "Specify the size of the watermark as a portion of the image (between 0 and 1)")
	paramWatermark *string  = flag.String("watermark", "watermark.png", "Name of PNG image to be used as watermark")
	paramSourceDir *string  = flag.String("source", "photos", "Source directory (location to find un-watermarked photos)")
	paramTargetDir *string  = flag.String("target", "watermarked", "Target directory (location to put watermarked photos")
	paramForce     *bool    = flag.Bool("force", false, "Force overwrite of target directory if it already exists")
)

func main() {
	flag.Parse()
	fmt.Println("**************************************************************************")
	fmt.Println("*                                                                        *")
	fmt.Println("*      WaterMarker v1.0 - Written by Tjeerd Bakker (ICheered) in Go      *")
	fmt.Println("*                                                                        *")
	fmt.Println("**************************************************************************")
	fmt.Println("")
	fmt.Println("For help: run the program from command line with the -h flag")
	fmt.Println("Having issues? Please let me know at Tjeerd992@gmail.com")
	fmt.Println("")

	fmt.Println("Using following parameters:")
<<<<<<< HEAD
	fmt.Printf("- Opacity:          %d\n", *paramOpacity)
	fmt.Printf("- Location:         %s\n", *paramLocation)
	fmt.Printf("- Scale:            %1.1f\n", *paramScale)
	fmt.Printf("- Watermark:        %s\n", *paramWatermark)
	fmt.Printf("- Source directory: %s\n", *paramSourceDir)
	fmt.Printf("- Target directory: %s\n", *paramTargetDir)

	if _, err := os.Stat(*paramWatermark); errors.Is(err, os.ErrNotExist) {
=======
	fmt.Printf("- Opacity:          %d\n", watermarkOpacity)
	fmt.Printf("- Location:         %s\n", watermarkLocation)
	fmt.Printf("- Scale:            %1.1f\n", watermarkScale)
	fmt.Printf("- Watermark:        %s\n", watermarkFile)
	fmt.Printf("- Source directory: %s\n", sourceDir)
	fmt.Printf("- Target directory: %s\n", targetDir)
	fmt.Println("")

	if _, err := os.Stat(watermarkFile); errors.Is(err, os.ErrNotExist) {
>>>>>>> 7ec203c5
		// Watermark file does not exist
		log.Fatalf("ERROR: Watermark file '%s' does not exist in this directory\n", *paramWatermark)
	}

	if !strings.HasSuffix(*paramWatermark, ".png") {
		// Watermark is not a PNG
		log.Fatalf("ERROR: Watermark file '%s' is not a PNG file\n", *paramWatermark)
	}

	if _, err := os.Stat(*paramSourceDir); os.IsNotExist(err) {
		// Source folder does not exist
		log.Fatalf("ERROR: Source folder (folder containing images) '%s' does not exist in this directory\n", *paramSourceDir)
	}

	if _, err := os.Stat(*paramTargetDir); err == nil {
		// Target dir already exists
		fmt.Printf("WARNING: Target folder '%s' already exists in this directory. \n", *paramTargetDir)
		if *paramForce {
			fmt.Println("         Using --force, so will overwrite existing files")
		} else {
			fmt.Println("         Use --force to overwrite existing files")
			fmt.Println("         Exiting to avoid overwriting existing files.")
			os.Exit(1)
		}
	} else {
		os.Mkdir(*paramTargetDir, 0755)
	}
	fmt.Print("\n--------------------------------------\n")

	watermark := openImage(*paramWatermark, "png")
	mask := image.NewUniform(color.Alpha{uint8(*paramOpacity * 255)})
	files := getFiles(*paramSourceDir)

	fmt.Printf("Starting: Processing %d files\n\n", len(files))

	var wg sync.WaitGroup
	wg.Add(len(files))
	start := time.Now()
	for _, file := range files {
		go func(file os.FileInfo, watermark image.Image, mask image.Image, watermarkLocation string, watermarkScale float64, sourceDir string, targetDir string) {
			defer wg.Done()
			if !(strings.HasSuffix(file.Name(), ".jpg")) && !(strings.HasSuffix(file.Name(), ".jpeg")) {
				fmt.Printf("Skipping photo '%s' because it is not a .jpg or .jpeg\n", file.Name())
				return
			}

			srcImage := openImage(path.Join(sourceDir, file.Name()), "jpeg")

			imgSize := srcImage.Bounds()

			scaledWatermark := resize.Resize(0, uint(watermarkScale*float64(imgSize.Dy())), watermark, resize.NearestNeighbor)

			wmSize := scaledWatermark.Bounds()
			canvas := image.NewRGBA(imgSize)
			var watermarkOffset image.Point
			if watermarkLocation == "left" {
				watermarkOffset = image.Point{0, imgSize.Max.Y - wmSize.Max.Y}
			} else if watermarkLocation == "right" {
				watermarkOffset = image.Point{imgSize.Max.X - wmSize.Max.X, imgSize.Max.Y - wmSize.Max.Y}
			}

			draw.Draw(canvas, imgSize, srcImage, image.Point{0, 0}, draw.Src)
			draw.DrawMask(canvas, imgSize.Add(watermarkOffset), scaledWatermark, image.Point{0, 0}, mask, image.Point{0, 0}, draw.Over)

			saveImage(canvas, targetDir, file.Name())
		}(file, watermark, mask, *paramWatermark, *paramScale, *paramSourceDir, *paramTargetDir)
	}
	wg.Wait()
	elapsed := time.Since(start)

	fmt.Printf("\nAll done! Editted %d files in %s", len(files), elapsed)
	fmt.Print("\n--------------------------------------\n")
	fmt.Println("")
	fmt.Println("Press any key to exit")
	fmt.Scanln()
}

func getFiles(dirname string) []os.FileInfo {
	entries, err := os.ReadDir(dirname)
	if err != nil {
		log.Fatal(err)
	}
	infos := make([]fs.FileInfo, 0, len(entries))
	for _, entry := range entries {
		info, err := entry.Info()
		if err != nil {
			log.Fatal(err)
		}
		infos = append(infos, info)
	}
	return infos
}

func saveImage(img image.Image, pname, fname string) {
	fpath := path.Join(pname, fname)
	outputFile, err := os.Create(fpath)
	if err != nil {
		log.Fatalf("failed to create file: %s", err)
	}
	defer outputFile.Close()

	opt := jpeg.Options{
		Quality: 95,
	}
	if err := jpeg.Encode(outputFile, img, &opt); err != nil {
		log.Fatalf("failed to encode watermarked image: %v", err)
	}
}

func openImage(fname string, ftype string) image.Image {
	inputfile, err := os.Open(fname)
	if err != nil {
		log.Fatalf("failed to open file: %s", err)
	}
	defer inputfile.Close()

	var srcimage image.Image
	switch ftype {
	case "jpeg":
		if srcimage, err = jpeg.Decode(inputfile); err != nil {
			log.Fatalf("failed to decode jpeg image: %s", err)
		}
	case "png":
		if srcimage, err = png.Decode(inputfile); err != nil {
			log.Fatalf("failed to decode png: %s", err)
		}
	default:
		log.Fatalf("file type: %q is not supported", ftype)
	}
	return srcimage
}<|MERGE_RESOLUTION|>--- conflicted
+++ resolved
@@ -43,7 +43,6 @@
 	fmt.Println("")
 
 	fmt.Println("Using following parameters:")
-<<<<<<< HEAD
 	fmt.Printf("- Opacity:          %d\n", *paramOpacity)
 	fmt.Printf("- Location:         %s\n", *paramLocation)
 	fmt.Printf("- Scale:            %1.1f\n", *paramScale)
@@ -52,17 +51,6 @@
 	fmt.Printf("- Target directory: %s\n", *paramTargetDir)
 
 	if _, err := os.Stat(*paramWatermark); errors.Is(err, os.ErrNotExist) {
-=======
-	fmt.Printf("- Opacity:          %d\n", watermarkOpacity)
-	fmt.Printf("- Location:         %s\n", watermarkLocation)
-	fmt.Printf("- Scale:            %1.1f\n", watermarkScale)
-	fmt.Printf("- Watermark:        %s\n", watermarkFile)
-	fmt.Printf("- Source directory: %s\n", sourceDir)
-	fmt.Printf("- Target directory: %s\n", targetDir)
-	fmt.Println("")
-
-	if _, err := os.Stat(watermarkFile); errors.Is(err, os.ErrNotExist) {
->>>>>>> 7ec203c5
 		// Watermark file does not exist
 		log.Fatalf("ERROR: Watermark file '%s' does not exist in this directory\n", *paramWatermark)
 	}
